# The MIT License

# Copyright (c) 2021-2022 SweepMe! GmbH

# Permission is hereby granted, free of charge, to any person obtaining a copy of
# this software and associated documentation files (the "Software"), to deal in
# the Software without restriction, including without limitation the rights to
# use, copy, modify, merge, publish, distribute, sublicense, and/or sell copies
# of the Software, and to permit persons to whom the Software is furnished to do
# so, subject to the following conditions:

# The above copyright notice and this permission notice shall be included in all
# copies or substantial portions of the Software.

# THE SOFTWARE IS PROVIDED "AS IS", WITHOUT WARRANTY OF ANY KIND, EXPRESS OR
# IMPLIED, INCLUDING BUT NOT LIMITED TO THE WARRANTIES OF MERCHANTABILITY,
# FITNESS FOR A PARTICULAR PURPOSE AND NONINFRINGEMENT. IN NO EVENT SHALL THE
# AUTHORS OR COPYRIGHT HOLDERS BE LIABLE FOR ANY CLAIM, DAMAGES OR OTHER
# LIABILITY, WHETHER IN AN ACTION OF CONTRACT, TORT OR OTHERWISE, ARISING FROM,
# OUT OF OR IN CONNECTION WITH THE SOFTWARE OR THE USE OR OTHER DEALINGS IN THE
# SOFTWARE.


<<<<<<< HEAD
__version__ = "1.5.6.3b0"
=======
__version__ = "1.5.5.46"
>>>>>>> 77696f1c

import sys
import os

from . import FolderManager
from . import EmptyDeviceClass
from . import DeviceManager
from . import Ports
from . import ErrorMessage

if sys.platform == "win32":
    from . import WinFolder


sys.modules['FolderManager'] = sys.modules['pysweepme.FolderManager']
sys.modules['EmptyDeviceClass'] = sys.modules['pysweepme.EmptyDeviceClass']
sys.modules['DeviceManager'] = sys.modules['pysweepme.DeviceManager']
sys.modules['Ports'] = sys.modules['pysweepme.Ports']
sys.modules['ErrorMessage'] = sys.modules['pysweepme.ErrorMessage']
if sys.platform == "win32":
    sys.modules['WinFolder'] = sys.modules['pysweepme.WinFolder']

from .FolderManager import addFolderToPATH, get_path, set_path
from .EmptyDeviceClass import EmptyDevice
from .DeviceManager import get_device, get_driver
from .Ports import get_port, close_port
from .ErrorMessage import error, debug<|MERGE_RESOLUTION|>--- conflicted
+++ resolved
@@ -21,11 +21,7 @@
 # SOFTWARE.
 
 
-<<<<<<< HEAD
-__version__ = "1.5.6.3b0"
-=======
-__version__ = "1.5.5.46"
->>>>>>> 77696f1c
+__version__ = "1.5.6.4b0"
 
 import sys
 import os
