# pysweepme

[SweepMe!](https://sweep-me.net) is a program to create measurement procedures in short time. The communication with the
instruments is handled via instrument drivers ("Device Classes"), that are python based code snippets. To use these drivers in independent python projects, you can use pysweepme to load them including the creation of interface ports. The package pysweepme outsources parts of SweepMe! as open source MIT licensed code to allow loading drivers in your own scripts.

## Installation
So far, only Windows is supported. Other systems might work as well but probably some modifications are needed.
Use the command line (cmd) to install/uninstall:

### install
    pip install pysweepme 

### install with force version
    pip install pysweepme==1.5.5.45

### uninstall
    pip uninstall pysweepme
    
### upgrade
    pip install pysweepme --upgrade

## Usage

1. copy the drivers to a certain folder in your project folder, e.g "Devices" or to the public folder "CustomDevices"
2. import pysweepme to your project
3. use 'get_device' to load a device class
4. see the source code of the device classes to see which commands are available

## Example

```python

import pysweepme

# find a certain folder that is used by SweepMe!
custom_devices_folder = pysweepme.get_path("CUSTOMDEVICES")

<<<<<<< HEAD
mouse = pysweepme.get_device("Logger-PC_Mouse", folder = ".", port_string = "")
=======
mouse = pysweepme.get_device("Logger-PC_Mouse", folder=".", port_string="")
>>>>>>> 757e5715
# folder is a path from which instrument drivers will be loaded
# port is a string, e.g. "COM1" or "GPIB0::24::INSTR"

print(mouse.read())
```
    
## Version number
The version number of pysweepme correlates with the version number of SweepMe!. For example, pysweepme 1.5.5.x is
related to SweepMe! 1.5.5.x, but the last digit of the version number can differ.

## Source code
The source code can be found on github.

## Instrument drivers
* Instrument drivers might depend on further python packages that are part of SweepMe! but are not shipped with 
pysweepme. In this case, these packages have to be installed using pip by solving the ImportErrors. 
* Some Instrument drivers only work with Windows and will not work with other systems, e.g. due to dll files or certain 
third-party packages.
* Instrument drivers can be downloaded from https://sweep-me.net/devices or using the version manager in SweepMe!.
* SweepMe! instrument drivers have two purposes. They have semantic standard function to be used in SweepMe! but also 
wrap communication commands to easily call them with pysweepme. Not all SweepMe! instrument drivers come with wrapped
communication commands, yet.

## Changelog
* 1.5.5.47
  * Readme example fixed using port_string as argument
  * Reformatting of Ports.py
* 1.5.5.46 
  * new submodule "UserInterface"
  * bugfix in get_device with handing over port string
  * GPIB, USBTMC and TCPIP ports do not use clear() during open and close 
  * Find TCPIP ports only lists ports registered in visa runtime
  * Drivers have method 'is_run_stopped'
* 1.5.5.45 minor fixes
* 1.5.5.44 bugfix: SweepMe! user data folder is not created like in portable mode if pysweepme is used standalone
* 1.5.5.33 first release of pysweepme on pypi after release of SweepMe! 1.5.5

## License
MIT License

Copyright (c) 2021 - 2022 SweepMe! GmbH (sweep-me.net)

Permission is hereby granted, free of charge, to any person obtaining a copy of
this software and associated documentation files (the "Software"), to deal in
the Software without restriction, including without limitation the rights to
use, copy, modify, merge, publish, distribute, sublicense, and/or sell copies
of the Software, and to permit persons to whom the Software is furnished to do
so, subject to the following conditions:

The above copyright notice and this permission notice shall be included in all
copies or substantial portions of the Software.

THE SOFTWARE IS PROVIDED "AS IS", WITHOUT WARRANTY OF ANY KIND, EXPRESS OR
IMPLIED, INCLUDING BUT NOT LIMITED TO THE WARRANTIES OF MERCHANTABILITY,
FITNESS FOR A PARTICULAR PURPOSE AND NONINFRINGEMENT. IN NO EVENT SHALL THE
AUTHORS OR COPYRIGHT HOLDERS BE LIABLE FOR ANY CLAIM, DAMAGES OR OTHER
LIABILITY, WHETHER IN AN ACTION OF CONTRACT, TORT OR OTHERWISE, ARISING FROM,
OUT OF OR IN CONNECTION WITH THE SOFTWARE OR THE USE OR OTHER DEALINGS IN THE
SOFTWARE.

The WinFolder package has a separate license not covered in this document and
which can be found in the header of the WinFolder.py file.<|MERGE_RESOLUTION|>--- conflicted
+++ resolved
@@ -35,11 +35,7 @@
 # find a certain folder that is used by SweepMe!
 custom_devices_folder = pysweepme.get_path("CUSTOMDEVICES")
 
-<<<<<<< HEAD
-mouse = pysweepme.get_device("Logger-PC_Mouse", folder = ".", port_string = "")
-=======
 mouse = pysweepme.get_device("Logger-PC_Mouse", folder=".", port_string="")
->>>>>>> 757e5715
 # folder is a path from which instrument drivers will be loaded
 # port is a string, e.g. "COM1" or "GPIB0::24::INSTR"
 
